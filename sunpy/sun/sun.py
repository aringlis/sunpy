--- conflicted
+++ resolved
@@ -302,56 +302,6 @@
     return Latitude(result.to(u.deg))
 
 
-<<<<<<< HEAD
-@deprecated('0.8', 'Use sunpy.coordinates.get_sun_P() for higher accuracy')
-@add_common_docstring(append=PARAMETER_DOCS)
-def solar_north(t='now'):
-    """
-    Returns the position of the Solar north pole in degrees.
-
-    """
-    T = julian_centuries(t)
-    ob1 = true_obliquity_of_ecliptic(t)
-    # in degrees
-    i = 7.25 * u.deg
-    k = (74.3646 + 1.395833 * T) * u.deg
-    lamda = true_longitude(t) - (0.00569 * u.deg)
-    omega = (259.18 - 1934.142 * T) * u.deg
-    lamda2 = lamda - (0.00479 * np.sin(omega)) * u.deg
-    diff = lamda - k
-    x = np.arctan(-np.cos(lamda2) * np.tan(ob1))
-    y = np.arctan(-np.cos(diff) * np.tan(i))
-    result = x + y
-    return Angle(result.to(u.deg))
-
-
-@deprecated('0.8', 'Use sunpy.coordinates.get_sun_L0() and .get_sun_B0() for higher accuracy')
-@add_common_docstring(append=PARAMETER_DOCS)
-def heliographic_solar_center(t='now'):
-    """
-    Returns the position of the solar center in heliographic coordinates.
-
-    """
-    jd = parse_time(t).jd
-    T = julian_centuries(t)
-    # Heliographic coordinates in degrees
-    theta = ((jd - 2398220) * 360 / 25.38) * u.deg
-    i = 7.25 * u.deg
-    k = (74.3646 + 1.395833 * T) * u.deg
-    lamda = true_longitude(t) - 0.00569 * u.deg
-    diff = lamda - k
-    # Latitude at center of disk (deg):
-    he_lat = np.arcsin(np.sin(diff) * np.sin(i))
-    # Longitude at center of disk (deg):
-    y = -np.sin(diff) * np.cos(i)
-    x = -np.cos(diff)
-    rpol = (np.arctan2(y, x))
-    he_lon = rpol - theta
-    return Longitude(he_lon.to(u.deg)), Latitude(he_lat.to(u.deg))
-
-
-=======
->>>>>>> c5453213
 @add_common_docstring(append=PARAMETER_DOCS)
 def print_params(t='now'):
     """
