--- conflicted
+++ resolved
@@ -82,7 +82,6 @@
         return header.get('instrume') == 'XRT'
 
 class SOTMap(GenericMap):
-<<<<<<< HEAD
     """Hinode SOT Image Map definition
 
     The Hinode Solar Optical Telescope (SOT) consists of a 50 cm
@@ -92,9 +91,6 @@
     chromosphere associated with the magnetic fields.
 
     Hinode was launched on 22 September 2006 into a sun-synchronous orbit.
-=======
-    """SOT Image Map definition
->>>>>>> 4f5729cf
 
     References
     ----------
