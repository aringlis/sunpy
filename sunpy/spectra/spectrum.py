--- conflicted
+++ resolved
@@ -15,17 +15,13 @@
 
     Attributes
     ----------
-<<<<<<< HEAD
-    freq_axis : `numpy.ndarray`
-        One-dimensional array with the frequency values at every data point.
+    freq_axis : `~numpy.ndarray`
+        one-dimensional array with the frequency values.
 
     data\ : `numpy.ndarray`
         One-dimensional array which the intensity at a particular frequency at
         every data-point.
 
-=======
-    freq_axis : `~numpy.ndarray`
-        one-dimensional array with the frequency values.
 
     Examples
     --------
@@ -35,7 +31,6 @@
     >>> freq_axis = np.linspace(0, 10, 100)
     >>> spec = Spectrum(data, freq_axis)
     >>> spec.peek()
->>>>>>> 91cfa81f
     """
     def __new__(cls, data, *args, **kwargs):
         return np.asarray(data).view(cls)
@@ -50,12 +45,7 @@
 
         Parameters
         ----------
-<<<<<<< HEAD
-        axes : `matplotlib.axes.Axes` object or None
-            If provided the spectrum will be plotted on the given axes.
-            Else the current `matplotlib.axes.Axes` object will be used.
-=======
-        axes : `~matplotlib.axes` or None
+        axes : `~matplotlib.axes.Axes` or None
             If provided the spectrum will be plotted on the given axes.
             Else the current matplotlib axes will be used.
 
@@ -65,9 +55,8 @@
 
         Returns
         -------
-        newaxes : `~matplotlib.axes`
+        newaxes : `~matplotlib.axes.Axes`
             The plot axes.
->>>>>>> 91cfa81f
         """
 
         # Get current axes
