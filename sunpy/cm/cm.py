--- conflicted
+++ resolved
@@ -11,18 +11,6 @@
 import matplotlib.cm as cm
 from sunpy.cm import _cm
 
-<<<<<<< HEAD
-sdoaia94 = _cm.__aia_color_table__(wavelength=94)
-sdoaia131 = _cm.__aia_color_table__(wavelength=131)
-sdoaia171 = _cm.__aia_color_table__(wavelength=171)
-sdoaia193 = _cm.__aia_color_table__(wavelength=193)
-sdoaia211 = _cm.__aia_color_table__(wavelength=211)
-sdoaia304 = _cm.__aia_color_table__(wavelength=304)
-sdoaia335 = _cm.__aia_color_table__(wavelength=335)
-sdoaia1600 = _cm.__aia_color_table__(wavelength=1600)
-sdoaia1700 = _cm.__aia_color_table__(wavelength=1700)
-sdoaia4500 = _cm.__aia_color_table__(wavelength=4500)
-=======
 sdoaia94 = _cm.aia_color_table(94)
 sdoaia131 = _cm.aia_color_table(131)
 sdoaia171 = _cm.aia_color_table(171)
@@ -33,7 +21,6 @@
 sdoaia1600 = _cm.aia_color_table(1600)
 sdoaia1700 = _cm.aia_color_table(1700)
 sdoaia4500 = _cm.aia_color_table(4500)
->>>>>>> 00171fc3
 
 cmlist = {
           'sdoaia94': sdoaia94,
@@ -49,28 +36,16 @@
           'rhessi': cm.jet #pylint: disable=E1101
           }
 
-<<<<<<< HEAD
 def get_cmap(name='sdoaia94'):
     """Get a colormap instance."""
-=======
-def get_cmap(name='sdoaia94', lut=None):
-    """
-    Get a colormap instance.
-
-    """
->>>>>>> 00171fc3
     if name in cmlist:
         return cmlist.get(name)
     else:
         raise ValueError("Colormap %s is not recognized" % name)
 
 def show_colormaps():
-<<<<<<< HEAD
     """Displays custom color maps supported in SunPy"""
-    maps = sorted(m for m in cmlist)
-=======
     maps = sorted(cmlist)
->>>>>>> 00171fc3
     nmaps = len(maps) + 1
     
     a = np.linspace(0, 1, 256).reshape(1, -1) #pylint: disable=E1103
@@ -88,10 +63,6 @@
 
     plt.show()
 
-<<<<<<< HEAD
-=======
-
->>>>>>> 00171fc3
 def test_equalize():
     '''Test'''
     import pylab
